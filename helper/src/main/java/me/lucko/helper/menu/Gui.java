/*
 * This file is part of helper, licensed under the MIT License.
 *
 *  Copyright (c) lucko (Luck) <luck@lucko.me>
 *  Copyright (c) contributors
 *
 *  Permission is hereby granted, free of charge, to any person obtaining a copy
 *  of this software and associated documentation files (the "Software"), to deal
 *  in the Software without restriction, including without limitation the rights
 *  to use, copy, modify, merge, publish, distribute, sublicense, and/or sell
 *  copies of the Software, and to permit persons to whom the Software is
 *  furnished to do so, subject to the following conditions:
 *
 *  The above copyright notice and this permission notice shall be included in all
 *  copies or substantial portions of the Software.
 *
 *  THE SOFTWARE IS PROVIDED "AS IS", WITHOUT WARRANTY OF ANY KIND, EXPRESS OR
 *  IMPLIED, INCLUDING BUT NOT LIMITED TO THE WARRANTIES OF MERCHANTABILITY,
 *  FITNESS FOR A PARTICULAR PURPOSE AND NONINFRINGEMENT. IN NO EVENT SHALL THE
 *  AUTHORS OR COPYRIGHT HOLDERS BE LIABLE FOR ANY CLAIM, DAMAGES OR OTHER
 *  LIABILITY, WHETHER IN AN ACTION OF CONTRACT, TORT OR OTHERWISE, ARISING FROM,
 *  OUT OF OR IN CONNECTION WITH THE SOFTWARE OR THE USE OR OTHER DEALINGS IN THE
 *  SOFTWARE.
 */

package me.lucko.helper.menu;

import com.google.common.base.Preconditions;
import me.lucko.helper.Events;
import me.lucko.helper.Schedulers;
import me.lucko.helper.metadata.Metadata;
import me.lucko.helper.metadata.MetadataKey;
import me.lucko.helper.metadata.MetadataMap;
import me.lucko.helper.reflect.MinecraftVersion;
import me.lucko.helper.reflect.MinecraftVersions;
import me.lucko.helper.terminable.TerminableConsumer;
import me.lucko.helper.terminable.composite.CompositeTerminable;
import me.lucko.helper.text3.Text;
import me.lucko.helper.utils.annotation.NonnullByDefault;
import org.bukkit.Bukkit;
import org.bukkit.entity.Player;
import org.bukkit.event.entity.PlayerDeathEvent;
import org.bukkit.event.inventory.InventoryClickEvent;
import org.bukkit.event.inventory.InventoryCloseEvent;
import org.bukkit.event.inventory.InventoryDragEvent;
import org.bukkit.event.inventory.InventoryOpenEvent;
import org.bukkit.event.player.PlayerChangedWorldEvent;
import org.bukkit.event.player.PlayerEvent;
import org.bukkit.event.player.PlayerQuitEvent;
import org.bukkit.event.player.PlayerTeleportEvent;
import org.bukkit.inventory.Inventory;

import java.util.HashMap;
import java.util.Map;
import java.util.Objects;
import java.util.Optional;
import java.util.function.Function;

import javax.annotation.Nonnull;
import javax.annotation.Nullable;

/**
 * A simple GUI abstraction
 */
@NonnullByDefault
public abstract class Gui implements TerminableConsumer {
    public static final MetadataKey<Gui> OPEN_GUI_KEY = MetadataKey.create("open-gui", Gui.class);

    /**
     * Utility method to get the number of lines needed for x items
     *
     * @param count the number of items
     * @return the number of lines needed
     */
    public static int getMenuSize(int count) {
        Preconditions.checkArgument(count >= 0, "count < 0");
        return getMenuSize(count, 9);
    }

    /**
     * Utility method to get the number of lines needed for x items
     *
     * @param count the number of items
     * @param itemsPerLine the number of items per line
     * @return the number of lines needed
     */
    public static int getMenuSize(int count, int itemsPerLine) {
        Preconditions.checkArgument(itemsPerLine >= 1, "itemsPerLine < 1");
        return (count / itemsPerLine + ((count % itemsPerLine != 0) ? 1 : 0));
    }

    // The player holding the GUI
    private final Player player;
    // The backing inventory instance
    private final Inventory inventory;
    // The initial title set when the inventory was made.
    private final String initialTitle;
    // The slots in the gui, lazily loaded
    private final Map<Integer, SimpleSlot> slots;
    // This remains true until after #redraw is called for the first time
    private boolean firstDraw = true;
    // A function used to build a fallback page when this page is closed.
    @Nullable
    private Function<Player, Gui> fallbackGui = null;

    // Callbacks to be ran when the GUI is invalidated (closed). useful for cancelling tick tasks
    // Also contains the event handlers bound to this GUI, currently listening to events
    private final CompositeTerminable compositeTerminable = CompositeTerminable.create();

    private boolean valid = false;
    private boolean invalidated = false;

    public Gui(Player player, int lines, String title) {
        this.player = Objects.requireNonNull(player, "player");
        this.initialTitle = Text.colorize(Objects.requireNonNull(title, "title"));
        this.inventory = Bukkit.createInventory(player, lines * 9, this.initialTitle);
        this.slots = new HashMap<>();
    }

    /**
     * Places items on the GUI. Called when the GUI is opened.
     * Use {@link #isFirstDraw()} to determine if this is the first time redraw has been called.
     */
    public abstract void redraw();

    /**
     * Gets the player viewing this Gui
     *
     * @return the player viewing this gui
     */
    public Player getPlayer() {
        return this.player;
    }

    /**
     * Gets the delegate Bukkit inventory
     *
     * @return the bukkit inventory being wrapped by this instance
     */
    public Inventory getHandle() {
        return this.inventory;
    }

    /**
     * Gets the initial title which was set when this GUI was made
     *
     * @return the initial title used when this GUI was made
     */
    public String getInitialTitle() {
        return this.initialTitle;
    }

    @Nullable
    public Function<Player, Gui> getFallbackGui() {
        return this.fallbackGui;
    }

    public void setFallbackGui(@Nullable Function<Player, Gui> fallbackGui) {
        this.fallbackGui = fallbackGui;
    }

    @Nonnull
    @Override
    public <T extends AutoCloseable> T bind(@Nonnull T terminable) {
        return this.compositeTerminable.bind(terminable);
    }

    public boolean isFirstDraw() {
        return this.firstDraw;
    }

    public Slot getSlot(int slot) {
        if (slot < 0 || slot >= this.inventory.getSize()) {
            throw new IllegalArgumentException("Invalid slot id: " + slot);
        }

        if (invalidated) {
            return new DummySlot(this, slot);
        }

        return this.slots.computeIfAbsent(slot, i -> new SimpleSlot(this, i));
    }

    public void setItem(int slot, Item item) {
        getSlot(slot).applyFromItem(item);
    }

    public void setItems(Item item, int... slots) {
        Objects.requireNonNull(item, "item");
        for (int slot : slots) {
            setItem(slot, item);
        }
    }

    public void setItems(Iterable<Integer> slots, Item item) {
        Objects.requireNonNull(item, "item");
        Objects.requireNonNull(slots, "slots");
        for (int slot : slots) {
            setItem(slot, item);
        }
    }

    public int getFirstEmpty() {
        int ret = this.inventory.firstEmpty();
        if (ret < 0) {
            throw new IndexOutOfBoundsException("no empty slots");
        }
        return ret;
    }

    public Optional<Slot> getFirstEmptySlot() {
        int ret = this.inventory.firstEmpty();
        if (ret < 0) {
            return Optional.empty();
        }
        return Optional.of(getSlot(ret));
    }

    public void addItem(Item item) {
        Objects.requireNonNull(item, "item");
        getFirstEmptySlot().ifPresent(s -> s.applyFromItem(item));
    }

    public void addItems(Iterable<Item> items) {
        Objects.requireNonNull(items, "items");
        for (Item item : items) {
            addItem(item);
        }
    }

    public void fillWith(Item item) {
        Objects.requireNonNull(item, "item");
        for (int i = 0; i < this.inventory.getSize(); ++i) {
            setItem(i, item);
        }
    }

    public void removeItem(int slot) {
        getSlot(slot).clear();
    }

    public void removeItems(int... slots) {
        for (int slot : slots) {
            removeItem(slot);
        }
    }

    public void removeItems(Iterable<Integer> slots) {
        Objects.requireNonNull(slots, "slots");
        for (int slot : slots) {
            removeItem(slot);
        }
    }

    public void clearItems() {
        this.inventory.clear();
        this.slots.values().forEach(Slot::clearBindings);
    }

    public void open() {
        if (MinecraftVersion.getRuntimeVersion().isAfterOrEq(MinecraftVersions.v1_16)) {
            // delay by a tick in 1.16+ to prevent an unwanted PlayerInteractEvent interfering with inventory clicks
            Schedulers.sync().runLater(() -> {
                if (!this.player.isOnline()) {
                    return;
                }
                handleOpen();
            }, 1);
        } else {
            handleOpen();
        }
    }

    private void handleOpen() {
        if (this.valid) {
            throw new IllegalStateException("Gui is already opened.");
        }
<<<<<<< HEAD
        this.firstDraw = true;
        this.invalidated = false;
        try {
            redraw();
        } catch (Exception e) {
            e.printStackTrace();
            invalidate();
            return;
        }

        this.firstDraw = false;
        startListening();
        this.player.openInventory(this.inventory);
        Metadata.provideForPlayer(this.player).put(OPEN_GUI_KEY, this);
        this.valid = true;
=======
        // 1.16 calls an PlayerInteractEvent when opening a UI from an InventoryClickEvent.
        // Delaying by 1 tick prevent this.
        Schedulers.sync().runLater(() -> {
            if (!this.player.isOnline()) {
                return;
            }
            this.firstDraw = true;
            this.invalidated = false;
            try {
                redraw();
            } catch (Exception e) {
                e.printStackTrace();
                invalidate();
                return;
            }

            this.firstDraw = false;
            startListening();
            this.player.openInventory(this.inventory);
            Metadata.provideForPlayer(this.player).put(OPEN_GUI_KEY, this);
            this.valid = true;
        }, 1L);
>>>>>>> 5d2696f5
    }

    public void close() {
        this.player.closeInventory();
    }

    private void invalidate() {
        this.valid = false;
        this.invalidated = true;

        MetadataMap metadataMap = Metadata.provideForPlayer(this.player);
        Gui existing = metadataMap.getOrNull(OPEN_GUI_KEY);
        if (existing == this) {
            metadataMap.remove(OPEN_GUI_KEY);
        }

        // stop listening
        this.compositeTerminable.closeAndReportException();

        // clear all items from the GUI, just in case the menu didn't close properly.
        clearItems();
    }

    /**
     * Returns true unless this GUI has been invalidated, through being closed, or the player leaving.
     * @return true unless this GUI has been invalidated.
     */
    public boolean isValid() {
        return this.valid;
    }

    protected void handlePlayerInventoryClick(InventoryClickEvent event) {}

    protected void handleClose() {}

    /**
     * Registers the event handlers for this GUI
     */
    private void startListening() {
        Events.merge(Player.class)
                .bindEvent(PlayerDeathEvent.class, PlayerDeathEvent::getEntity)
                .bindEvent(PlayerQuitEvent.class, PlayerEvent::getPlayer)
                .bindEvent(PlayerChangedWorldEvent.class, PlayerEvent::getPlayer)
                .bindEvent(PlayerTeleportEvent.class, PlayerEvent::getPlayer)
                .filter(p -> p.equals(this.player))
                .filter(p -> isValid())
                .handler(p -> invalidate())
                .bindWith(this);

        Events.subscribe(InventoryDragEvent.class)
                .filter(e -> e.getInventory().getHolder() != null)
                .filter(e -> e.getInventory().getHolder().equals(this.player))
                .handler(e -> {
                    e.setCancelled(true);
                    if (!isValid()) {
                        close();
                    }
                }).bindWith(this);

        Events.subscribe(InventoryClickEvent.class)
                .filter(e -> e.getInventory().getHolder() != null)
                .filter(e -> e.getInventory().getHolder().equals(this.player))
                .handler(e -> {
                    e.setCancelled(true);

                    if (!isValid()) {
                        close();
                        return;
                    }

                    if (!e.getInventory().equals(this.inventory)) {
                        return;
                    }

                    int slotId = e.getRawSlot();

                    // check if the click was in the top inventory
                    if (slotId != e.getSlot()) {
                        handlePlayerInventoryClick(e);
                        return;
                    }

                    SimpleSlot slot = this.slots.get(slotId);
                    if (slot != null) {
                        slot.handle(e);
                    }
                })
                .bindWith(this);

        Events.subscribe(InventoryOpenEvent.class)
                .filter(e -> e.getPlayer().equals(this.player))
                .filter(e -> !e.getInventory().equals(this.inventory))
                .filter(e -> isValid())
                .handler(e -> invalidate())
                .bindWith(this);

        Events.subscribe(InventoryCloseEvent.class)
                .filter(e -> e.getPlayer().equals(this.player))
                .filter(e -> isValid())
                .handler(e -> {
                    invalidate();

                    if (!e.getInventory().equals(this.inventory)) {
                        return;
                    }

                    handleClose();

                    // Check for a fallback GUI
                    Function<Player, Gui> fallback = this.fallbackGui;
                    if (fallback == null) {
                        return;
                    }

                    // Open at a delay
                    Schedulers.sync().runLater(() -> {
                        if (!this.player.isOnline()) {
                            return;
                        }
                        Gui fallbackGui = fallback.apply(this.player);
                        if (fallbackGui == null) {
                            throw new IllegalStateException("Fallback function " + fallback + " returned null");
                        }
                        if (fallbackGui.valid) {
                            throw new IllegalStateException("Fallback function " + fallback + " produced a GUI " + fallbackGui + " which is already open");
                        }
                        fallbackGui.open();

                    }, 1L);
                })
                .bindWith(this);
    }

}<|MERGE_RESOLUTION|>--- conflicted
+++ resolved
@@ -275,7 +275,6 @@
         if (this.valid) {
             throw new IllegalStateException("Gui is already opened.");
         }
-<<<<<<< HEAD
         this.firstDraw = true;
         this.invalidated = false;
         try {
@@ -291,30 +290,6 @@
         this.player.openInventory(this.inventory);
         Metadata.provideForPlayer(this.player).put(OPEN_GUI_KEY, this);
         this.valid = true;
-=======
-        // 1.16 calls an PlayerInteractEvent when opening a UI from an InventoryClickEvent.
-        // Delaying by 1 tick prevent this.
-        Schedulers.sync().runLater(() -> {
-            if (!this.player.isOnline()) {
-                return;
-            }
-            this.firstDraw = true;
-            this.invalidated = false;
-            try {
-                redraw();
-            } catch (Exception e) {
-                e.printStackTrace();
-                invalidate();
-                return;
-            }
-
-            this.firstDraw = false;
-            startListening();
-            this.player.openInventory(this.inventory);
-            Metadata.provideForPlayer(this.player).put(OPEN_GUI_KEY, this);
-            this.valid = true;
-        }, 1L);
->>>>>>> 5d2696f5
     }
 
     public void close() {
