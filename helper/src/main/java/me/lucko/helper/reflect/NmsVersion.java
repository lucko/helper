--- conflicted
+++ resolved
@@ -87,16 +87,6 @@
             MinecraftVersion.of(1, 13, 0)
     ),
     v1_13_R2(
-<<<<<<< HEAD
-            MinecraftVersion.of(1, 13, 1)
-    ),
-    v1_14_R5(
-            MinecraftVersion.of(1, 14, 4)
-    ),
-    v1_15_R1(
-            MinecraftVersion.of(1, 15, 0),
-            MinecraftVersion.of(1, 15, 1)
-=======
             MinecraftVersion.of(1, 13, 1),
             MinecraftVersion.of(1, 13, 2)
     ),
@@ -108,8 +98,8 @@
             MinecraftVersion.of(1, 14, 4)
     ),
     v1_15_R1(
-            MinecraftVersion.of(1, 15, 0)
->>>>>>> f347f914
+            MinecraftVersion.of(1, 15, 0),
+            MinecraftVersion.of(1, 15, 1)
     );
 
     private final Set<MinecraftVersion> minecraftVersions;
